--- conflicted
+++ resolved
@@ -171,11 +171,8 @@
 			"azurerm_api_management_group":                   resourceArmApiManagementGroup(),
 			"azurerm_api_management_group_user":              resourceArmApiManagementGroupUser(),
 			"azurerm_api_management_product":                 resourceArmApiManagementProduct(),
-<<<<<<< HEAD
+			"azurerm_api_management_product_group":           resourceArmApiManagementProductGroup(),
 			"azurerm_api_management_property":                resourceArmApiManagementProperty(),
-=======
-			"azurerm_api_management_product_group":           resourceArmApiManagementProductGroup(),
->>>>>>> a51fddf8
 			"azurerm_api_management_user":                    resourceArmApiManagementUser(),
 			"azurerm_app_service_active_slot":                resourceArmAppServiceActiveSlot(),
 			"azurerm_app_service_custom_hostname_binding":    resourceArmAppServiceCustomHostnameBinding(),
