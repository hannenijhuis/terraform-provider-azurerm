package clients

import (
	"context"

	"github.com/terraform-providers/terraform-provider-azurerm/azurerm/internal/common"
	"github.com/terraform-providers/terraform-provider-azurerm/azurerm/internal/features"
	analysisServices "github.com/terraform-providers/terraform-provider-azurerm/azurerm/internal/services/analysisservices/client"
	apiManagement "github.com/terraform-providers/terraform-provider-azurerm/azurerm/internal/services/apimanagement/client"
	appConfiguration "github.com/terraform-providers/terraform-provider-azurerm/azurerm/internal/services/appconfiguration/client"
	applicationInsights "github.com/terraform-providers/terraform-provider-azurerm/azurerm/internal/services/applicationinsights/client"
	authorization "github.com/terraform-providers/terraform-provider-azurerm/azurerm/internal/services/authorization/client"
	automation "github.com/terraform-providers/terraform-provider-azurerm/azurerm/internal/services/automation/client"
	batch "github.com/terraform-providers/terraform-provider-azurerm/azurerm/internal/services/batch/client"
	bot "github.com/terraform-providers/terraform-provider-azurerm/azurerm/internal/services/bot/client"
	cdn "github.com/terraform-providers/terraform-provider-azurerm/azurerm/internal/services/cdn/client"
	cognitiveServices "github.com/terraform-providers/terraform-provider-azurerm/azurerm/internal/services/cognitive/client"
	compute "github.com/terraform-providers/terraform-provider-azurerm/azurerm/internal/services/compute/client"
	containerServices "github.com/terraform-providers/terraform-provider-azurerm/azurerm/internal/services/containers/client"
	cosmosdb "github.com/terraform-providers/terraform-provider-azurerm/azurerm/internal/services/cosmos/client"
	datamigration "github.com/terraform-providers/terraform-provider-azurerm/azurerm/internal/services/databasemigration/client"
	databricks "github.com/terraform-providers/terraform-provider-azurerm/azurerm/internal/services/databricks/client"
	datafactory "github.com/terraform-providers/terraform-provider-azurerm/azurerm/internal/services/datafactory/client"
	datalake "github.com/terraform-providers/terraform-provider-azurerm/azurerm/internal/services/datalake/client"
	devspace "github.com/terraform-providers/terraform-provider-azurerm/azurerm/internal/services/devspace/client"
	devtestlabs "github.com/terraform-providers/terraform-provider-azurerm/azurerm/internal/services/devtestlabs/client"
	dns "github.com/terraform-providers/terraform-provider-azurerm/azurerm/internal/services/dns/client"
	eventgrid "github.com/terraform-providers/terraform-provider-azurerm/azurerm/internal/services/eventgrid/client"
	eventhub "github.com/terraform-providers/terraform-provider-azurerm/azurerm/internal/services/eventhub/client"
	frontdoor "github.com/terraform-providers/terraform-provider-azurerm/azurerm/internal/services/frontdoor/client"
	hdinsight "github.com/terraform-providers/terraform-provider-azurerm/azurerm/internal/services/hdinsight/client"
	healthcare "github.com/terraform-providers/terraform-provider-azurerm/azurerm/internal/services/healthcare/client"
	iothub "github.com/terraform-providers/terraform-provider-azurerm/azurerm/internal/services/iothub/client"
	keyvault "github.com/terraform-providers/terraform-provider-azurerm/azurerm/internal/services/keyvault/client"
	kusto "github.com/terraform-providers/terraform-provider-azurerm/azurerm/internal/services/kusto/client"
	loganalytics "github.com/terraform-providers/terraform-provider-azurerm/azurerm/internal/services/loganalytics/client"
	logic "github.com/terraform-providers/terraform-provider-azurerm/azurerm/internal/services/logic/client"
	managementgroup "github.com/terraform-providers/terraform-provider-azurerm/azurerm/internal/services/managementgroup/client"
	maps "github.com/terraform-providers/terraform-provider-azurerm/azurerm/internal/services/maps/client"
	mariadb "github.com/terraform-providers/terraform-provider-azurerm/azurerm/internal/services/mariadb/client"
	media "github.com/terraform-providers/terraform-provider-azurerm/azurerm/internal/services/media/client"
	mixedreality "github.com/terraform-providers/terraform-provider-azurerm/azurerm/internal/services/mixedreality/client"
	monitor "github.com/terraform-providers/terraform-provider-azurerm/azurerm/internal/services/monitor/client"
	msi "github.com/terraform-providers/terraform-provider-azurerm/azurerm/internal/services/msi/client"
	mssql "github.com/terraform-providers/terraform-provider-azurerm/azurerm/internal/services/mssql/client"
	mysql "github.com/terraform-providers/terraform-provider-azurerm/azurerm/internal/services/mysql/client"
	netapp "github.com/terraform-providers/terraform-provider-azurerm/azurerm/internal/services/netapp/client"
	network "github.com/terraform-providers/terraform-provider-azurerm/azurerm/internal/services/network/client"
	notificationhub "github.com/terraform-providers/terraform-provider-azurerm/azurerm/internal/services/notificationhub/client"
	policy "github.com/terraform-providers/terraform-provider-azurerm/azurerm/internal/services/policy/client"
	portal "github.com/terraform-providers/terraform-provider-azurerm/azurerm/internal/services/portal/client"
	postgres "github.com/terraform-providers/terraform-provider-azurerm/azurerm/internal/services/postgres/client"
	privatedns "github.com/terraform-providers/terraform-provider-azurerm/azurerm/internal/services/privatedns/client"
	recoveryServices "github.com/terraform-providers/terraform-provider-azurerm/azurerm/internal/services/recoveryservices/client"
	redis "github.com/terraform-providers/terraform-provider-azurerm/azurerm/internal/services/redis/client"
	relay "github.com/terraform-providers/terraform-provider-azurerm/azurerm/internal/services/relay/client"
	resource "github.com/terraform-providers/terraform-provider-azurerm/azurerm/internal/services/resource/client"
	search "github.com/terraform-providers/terraform-provider-azurerm/azurerm/internal/services/search/client"
	securityCenter "github.com/terraform-providers/terraform-provider-azurerm/azurerm/internal/services/securitycenter/client"
	serviceBus "github.com/terraform-providers/terraform-provider-azurerm/azurerm/internal/services/servicebus/client"
	serviceFabric "github.com/terraform-providers/terraform-provider-azurerm/azurerm/internal/services/servicefabric/client"
	signalr "github.com/terraform-providers/terraform-provider-azurerm/azurerm/internal/services/signalr/client"
	sql "github.com/terraform-providers/terraform-provider-azurerm/azurerm/internal/services/sql/client"
	storage "github.com/terraform-providers/terraform-provider-azurerm/azurerm/internal/services/storage/client"
	streamAnalytics "github.com/terraform-providers/terraform-provider-azurerm/azurerm/internal/services/streamanalytics/client"
	subscription "github.com/terraform-providers/terraform-provider-azurerm/azurerm/internal/services/subscription/client"
	trafficManager "github.com/terraform-providers/terraform-provider-azurerm/azurerm/internal/services/trafficmanager/client"
	web "github.com/terraform-providers/terraform-provider-azurerm/azurerm/internal/services/web/client"
)

type Client struct {
	// StopContext is used for propagating control from Terraform Core (e.g. Ctrl/Cmd+C)
	StopContext context.Context

	Account  *ResourceManagerAccount
	Features features.UserFeatures

<<<<<<< HEAD
	AnalysisServices *analysisServices.Client
	ApiManagement    *apiManagement.Client
	AppConfiguration *appConfiguration.Client
	AppInsights      *applicationInsights.Client
	Authorization    *authorization.Client
	Automation       *automation.Client
	Batch            *batch.Client
	Bot              *bot.Client
	Cdn              *cdn.Client
	Cognitive        *cognitiveServices.Client
	Compute          *compute.Client
	Containers       *containerServices.Client
	Cosmos           *cosmosdb.Client
	DataBricks       *databricks.Client
	DataFactory      *datafactory.Client
	Datalake         *datalake.Client
	DevSpace         *devspace.Client
	DevTestLabs      *devtestlabs.Client
	Dns              *dns.Client
	EventGrid        *eventgrid.Client
	Eventhub         *eventhub.Client
	Frontdoor        *frontdoor.Client
	HDInsight        *hdinsight.Client
	HealthCare       *healthcare.Client
	IoTHub           *iothub.Client
	KeyVault         *keyvault.Client
	Kusto            *kusto.Client
	LogAnalytics     *loganalytics.Client
	Logic            *logic.Client
	ManagementGroups *managementgroup.Client
	Maps             *maps.Client
	MariaDB          *mariadb.Client
	MixedReality     *mixedreality.Client
	Media            *media.Client
	Monitor          *monitor.Client
	MSI              *msi.Client
	MSSQL            *mssql.Client
	MySQL            *mysql.Client
	NetApp           *netapp.Client
	Network          *network.Client
	NotificationHubs *notificationhub.Client
	Policy           *policy.Client
	Portal           *portal.Client
	Postgres         *postgres.Client
	PrivateDns       *privatedns.Client
	RecoveryServices *recoveryServices.Client
	Redis            *redis.Client
	Relay            *relay.Client
	Resource         *resource.Client
	Search           *search.Client
	SecurityCenter   *securityCenter.Client
	ServiceBus       *serviceBus.Client
	ServiceFabric    *serviceFabric.Client
	SignalR          *signalr.Client
	Storage          *storage.Client
	StreamAnalytics  *streamAnalytics.Client
	Subscription     *subscription.Client
	Sql              *sql.Client
	TrafficManager   *trafficManager.Client
	Web              *web.Client
=======
	AnalysisServices  *analysisServices.Client
	ApiManagement     *apiManagement.Client
	AppConfiguration  *appConfiguration.Client
	AppInsights       *applicationInsights.Client
	Authorization     *authorization.Client
	Automation        *automation.Client
	Batch             *batch.Client
	Bot               *bot.Client
	Cdn               *cdn.Client
	Cognitive         *cognitiveServices.Client
	Compute           *compute.Client
	Containers        *containerServices.Client
	Cosmos            *cosmosdb.Client
	DatabaseMigration *datamigration.Client
	DataBricks        *databricks.Client
	DataFactory       *datafactory.Client
	Datalake          *datalake.Client
	DevSpace          *devspace.Client
	DevTestLabs       *devtestlabs.Client
	Dns               *dns.Client
	EventGrid         *eventgrid.Client
	Eventhub          *eventhub.Client
	Frontdoor         *frontdoor.Client
	HDInsight         *hdinsight.Client
	HealthCare        *healthcare.Client
	IoTHub            *iothub.Client
	KeyVault          *keyvault.Client
	Kusto             *kusto.Client
	LogAnalytics      *loganalytics.Client
	Logic             *logic.Client
	ManagementGroups  *managementgroup.Client
	Maps              *maps.Client
	MariaDB           *mariadb.Client
	Media             *media.Client
	Monitor           *monitor.Client
	MSI               *msi.Client
	MSSQL             *mssql.Client
	MySQL             *mysql.Client
	NetApp            *netapp.Client
	Network           *network.Client
	NotificationHubs  *notificationhub.Client
	Policy            *policy.Client
	Portal            *portal.Client
	Postgres          *postgres.Client
	PrivateDns        *privatedns.Client
	RecoveryServices  *recoveryServices.Client
	Redis             *redis.Client
	Relay             *relay.Client
	Resource          *resource.Client
	Search            *search.Client
	SecurityCenter    *securityCenter.Client
	ServiceBus        *serviceBus.Client
	ServiceFabric     *serviceFabric.Client
	SignalR           *signalr.Client
	Storage           *storage.Client
	StreamAnalytics   *streamAnalytics.Client
	Subscription      *subscription.Client
	Sql               *sql.Client
	TrafficManager    *trafficManager.Client
	Web               *web.Client
>>>>>>> 5603a5c5
}

// NOTE: it should be possible for this method to become Private once the top level Client's removed

func (client *Client) Build(ctx context.Context, o *common.ClientOptions) error {
	client.Features = o.Features
	client.StopContext = ctx

	client.AnalysisServices = analysisServices.NewClient(o)
	client.ApiManagement = apiManagement.NewClient(o)
	client.AppConfiguration = appConfiguration.NewClient(o)
	client.AppInsights = applicationInsights.NewClient(o)
	client.Authorization = authorization.NewClient(o)
	client.Automation = automation.NewClient(o)
	client.Batch = batch.NewClient(o)
	client.Bot = bot.NewClient(o)
	client.Cdn = cdn.NewClient(o)
	client.Cognitive = cognitiveServices.NewClient(o)
	client.Compute = compute.NewClient(o)
	client.Containers = containerServices.NewClient(o)
	client.Cosmos = cosmosdb.NewClient(o)
	client.DatabaseMigration = datamigration.NewClient(o)
	client.DataBricks = databricks.NewClient(o)
	client.DataFactory = datafactory.NewClient(o)
	client.Datalake = datalake.NewClient(o)
	client.DevSpace = devspace.NewClient(o)
	client.DevTestLabs = devtestlabs.NewClient(o)
	client.Dns = dns.NewClient(o)
	client.EventGrid = eventgrid.NewClient(o)
	client.Eventhub = eventhub.NewClient(o)
	client.Frontdoor = frontdoor.NewClient(o)
	client.HDInsight = hdinsight.NewClient(o)
	client.HealthCare = healthcare.NewClient(o)
	client.IoTHub = iothub.NewClient(o)
	client.KeyVault = keyvault.NewClient(o)
	client.Kusto = kusto.NewClient(o)
	client.LogAnalytics = loganalytics.NewClient(o)
	client.Logic = logic.NewClient(o)
	client.ManagementGroups = managementgroup.NewClient(o)
	client.Maps = maps.NewClient(o)
	client.MariaDB = mariadb.NewClient(o)
	client.Media = media.NewClient(o)
	client.MixedReality = mixedreality.NewClient(o)
	client.Monitor = monitor.NewClient(o)
	client.MSI = msi.NewClient(o)
	client.MSSQL = mssql.NewClient(o)
	client.MySQL = mysql.NewClient(o)
	client.NetApp = netapp.NewClient(o)
	client.Network = network.NewClient(o)
	client.NotificationHubs = notificationhub.NewClient(o)
	client.Policy = policy.NewClient(o)
	client.Portal = portal.NewClient(o)
	client.Postgres = postgres.NewClient(o)
	client.PrivateDns = privatedns.NewClient(o)
	client.RecoveryServices = recoveryServices.NewClient(o)
	client.Redis = redis.NewClient(o)
	client.Relay = relay.NewClient(o)
	client.Resource = resource.NewClient(o)
	client.Search = search.NewClient(o)
	client.SecurityCenter = securityCenter.NewClient(o)
	client.ServiceBus = serviceBus.NewClient(o)
	client.ServiceFabric = serviceFabric.NewClient(o)
	client.SignalR = signalr.NewClient(o)
	client.Sql = sql.NewClient(o)
	client.Storage = storage.NewClient(o)
	client.StreamAnalytics = streamAnalytics.NewClient(o)
	client.Subscription = subscription.NewClient(o)
	client.TrafficManager = trafficManager.NewClient(o)
	client.Web = web.NewClient(o)

	return nil
}<|MERGE_RESOLUTION|>--- conflicted
+++ resolved
@@ -75,68 +75,6 @@
 	Account  *ResourceManagerAccount
 	Features features.UserFeatures
 
-<<<<<<< HEAD
-	AnalysisServices *analysisServices.Client
-	ApiManagement    *apiManagement.Client
-	AppConfiguration *appConfiguration.Client
-	AppInsights      *applicationInsights.Client
-	Authorization    *authorization.Client
-	Automation       *automation.Client
-	Batch            *batch.Client
-	Bot              *bot.Client
-	Cdn              *cdn.Client
-	Cognitive        *cognitiveServices.Client
-	Compute          *compute.Client
-	Containers       *containerServices.Client
-	Cosmos           *cosmosdb.Client
-	DataBricks       *databricks.Client
-	DataFactory      *datafactory.Client
-	Datalake         *datalake.Client
-	DevSpace         *devspace.Client
-	DevTestLabs      *devtestlabs.Client
-	Dns              *dns.Client
-	EventGrid        *eventgrid.Client
-	Eventhub         *eventhub.Client
-	Frontdoor        *frontdoor.Client
-	HDInsight        *hdinsight.Client
-	HealthCare       *healthcare.Client
-	IoTHub           *iothub.Client
-	KeyVault         *keyvault.Client
-	Kusto            *kusto.Client
-	LogAnalytics     *loganalytics.Client
-	Logic            *logic.Client
-	ManagementGroups *managementgroup.Client
-	Maps             *maps.Client
-	MariaDB          *mariadb.Client
-	MixedReality     *mixedreality.Client
-	Media            *media.Client
-	Monitor          *monitor.Client
-	MSI              *msi.Client
-	MSSQL            *mssql.Client
-	MySQL            *mysql.Client
-	NetApp           *netapp.Client
-	Network          *network.Client
-	NotificationHubs *notificationhub.Client
-	Policy           *policy.Client
-	Portal           *portal.Client
-	Postgres         *postgres.Client
-	PrivateDns       *privatedns.Client
-	RecoveryServices *recoveryServices.Client
-	Redis            *redis.Client
-	Relay            *relay.Client
-	Resource         *resource.Client
-	Search           *search.Client
-	SecurityCenter   *securityCenter.Client
-	ServiceBus       *serviceBus.Client
-	ServiceFabric    *serviceFabric.Client
-	SignalR          *signalr.Client
-	Storage          *storage.Client
-	StreamAnalytics  *streamAnalytics.Client
-	Subscription     *subscription.Client
-	Sql              *sql.Client
-	TrafficManager   *trafficManager.Client
-	Web              *web.Client
-=======
 	AnalysisServices  *analysisServices.Client
 	ApiManagement     *apiManagement.Client
 	AppConfiguration  *appConfiguration.Client
@@ -171,6 +109,7 @@
 	Maps              *maps.Client
 	MariaDB           *mariadb.Client
 	Media             *media.Client
+	MixedReality      *mixedreality.Client
 	Monitor           *monitor.Client
 	MSI               *msi.Client
 	MSSQL             *mssql.Client
@@ -197,7 +136,6 @@
 	Sql               *sql.Client
 	TrafficManager    *trafficManager.Client
 	Web               *web.Client
->>>>>>> 5603a5c5
 }
 
 // NOTE: it should be possible for this method to become Private once the top level Client's removed
